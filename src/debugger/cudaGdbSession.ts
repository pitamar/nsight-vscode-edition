--- conflicted
+++ resolved
@@ -170,12 +170,6 @@
     verboseLogging?: boolean;
     breakOnLaunch?: boolean;
     onAPIError?: APIErrorOption;
-<<<<<<< HEAD
-    envFile?: string;
-    stopAtEntry?: boolean;
-    cudaCoreDumpPath?: string;
-=======
->>>>>>> f5af4494
     sysroot?: string;
     additionalSOLibSearchPath?: string;
     environment?: Environment[];
@@ -185,6 +179,7 @@
 export interface CudaLaunchRequestArguments extends LaunchRequestArguments, CudaLaunchOrAttachCommonRequestArguments {
     envFile?: string;
     stopAtEntry?: boolean;
+    cudaCoreDumpPath?: string;
 }
 
 export interface CudaAttachRequestArguments extends AttachRequestArguments, CudaLaunchOrAttachCommonRequestArguments {
@@ -630,9 +625,8 @@
 
     protected stopAtEntry = false;
 
-<<<<<<< HEAD
     protected cudaCoreDumpPath?: string;
-=======
+
     protected testMode = false;
 
     protected telemetryInfoSent = false;
@@ -640,7 +634,6 @@
     protected getCurrentFocus(): types.CudaFocus | undefined {
         return this.cudaThread.focus;
     }
->>>>>>> f5af4494
 
     protected createBackend(): GDBBackend {
         const backend: CudaGdbBackend = new CudaGdbBackend();
@@ -806,7 +799,6 @@
     }
 
     protected customRequest(command: string, response: DebugProtocol.Response, args: any): void {
-<<<<<<< HEAD
         this.executionQueue.execute(async () => {
             switch (command) {
                 case CudaDebugProtocol.Request.changeCudaFocus:
@@ -817,26 +809,11 @@
                     await this.resetSelectedFocusRequest(response as CudaDebugProtocol.ResetFocusResponse, args);
                     break;
 
-                case CudaDebugProtocol.Request.systemInfo:
-                    await this.systemInfoRequest(response as CudaDebugProtocol.SystemInfoResponse);
-                    break;
-
                 default:
                     await super.customRequest(command, response, args);
                     break;
             }
         });
-=======
-        switch (command) {
-            case CudaDebugProtocol.Request.changeCudaFocus:
-                this.changeCudaFocusRequest(response as CudaDebugProtocol.ChangeCudaFocusResponse, args);
-                break;
-
-            default:
-                super.customRequest(command, response, args);
-                break;
-        }
->>>>>>> f5af4494
     }
 
     protected async launchRequest(response: DebugProtocol.LaunchResponse, args: CudaLaunchRequestArguments): Promise<void> {
@@ -1869,10 +1846,10 @@
         this.sendResponse(response);
     }
 
-<<<<<<< HEAD
     private async invalidateAreas(areas: DebugProtocol.InvalidatedAreas[]): Promise<void> {
         this.sendEvent(new InvalidatedEvent(areas, this.cudaThread.id));
-=======
+    }
+
     // disassemble-request implementation
     //
     // The response returned by disassembleRequest must (_exactly_) meet the requested the args.instructionOffset and
@@ -2226,7 +2203,6 @@
         this.sendResponse(response);
 
         logger.verbose(`[Disassemble request] Response sent with ${instructions.length} instruction(s).`);
->>>>>>> f5af4494
     }
 
     private async changeCudaFocusRequest(response: CudaDebugProtocol.ChangeCudaFocusResponse, args: any): Promise<void> {
@@ -2274,12 +2250,8 @@
                 this.sendResponse(response);
 
                 this.sendEvent(new ChangedCudaFocusEvent(newFocus));
-<<<<<<< HEAD
-
                 await this.invalidateAreas(['stacks', 'variables']);
-=======
                 this.invalidateState();
->>>>>>> f5af4494
             }
         } catch (error) {
             this.sendErrorResponse(response, 1, (error as Error).message);
@@ -2287,6 +2259,7 @@
         }
     }
 
+    // eslint-disable-next-line @typescript-eslint/no-unused-vars
     private async resetSelectedFocusRequest(response: CudaDebugProtocol.ResetFocusResponse, args: any): Promise<void> {
         try {
             await this.focusOnFrame(this.uiFocusedFrame);
