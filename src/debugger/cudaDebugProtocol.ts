--- conflicted
+++ resolved
@@ -17,13 +17,10 @@
 export namespace CudaDebugProtocol {
     export abstract class Request {
         static readonly changeCudaFocus: string = 'changeCudaFocus';
-<<<<<<< HEAD
 
         static readonly resetSelectedFocus: string = 'resetSelectedFocus';
 
         static readonly systemInfo: string = 'systemInfo';
-=======
->>>>>>> f5af4494
     }
 
     export abstract class Event {
